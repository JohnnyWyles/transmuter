--- conflicted
+++ resolved
@@ -15,18 +15,13 @@
 
 use osmosis_std::types::{
     cosmos::bank::v1beta1::MsgSend,
-<<<<<<< HEAD
-    osmosis::poolmanager::v1beta1::{MsgSwapExactAmountIn, SwapAmountInRoute},
-};
-use osmosis_test_tube::{Account, Bank, Module, OsmosisTestApp};
-=======
     osmosis::poolmanager::v1beta1::{
         EstimateSwapExactAmountInRequest, EstimateSwapExactAmountInResponse, MsgSwapExactAmountIn,
         MsgSwapExactAmountOut, SwapAmountInRoute, SwapAmountOutRoute,
     },
 };
+
 use osmosis_test_tube::{Account, Bank, Module, OsmosisTestApp, Runner};
->>>>>>> 1d7e32d3
 
 const ETH_USDC: &str = "ibc/AXLETHUSDC";
 const ETH_DAI: &str = "ibc/AXLETHDAI";
